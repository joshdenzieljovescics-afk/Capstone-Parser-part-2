import io
import json
import os
import re
import statistics
from datetime import datetime
import pdfplumber
from flask import Flask, request, jsonify
from flask_cors import CORS
# from openai import OpenAI   # ❌ Commented out
from pprint import pprint
from dotenv import load_dotenv
import fitz
import base64
from openai import OpenAI

load_dotenv()

# --- Flask setup ---
app = Flask(__name__)
CORS(app)

# --- OpenAI setup (commented) ---
load_dotenv(override=True)  # make sure dotenv is loaded
openai_api_key = os.environ.get("OPENAI_API_KEY")

if not openai_api_key:
    print("⚠️ Could not find OPENAI_API_KEY in environment. Falling back to dotenv...")
    from dotenv import dotenv_values
    env_vars = dotenv_values(".env")
    openai_api_key = env_vars.get("OPENAI_API_KEY")

if not openai_api_key:
    raise RuntimeError("❌ OPENAI_API_KEY environment variable is not set!")

client = OpenAI(api_key=openai_api_key)


# --- STEP 1: Extract text, tables, figures/images, fonts ---
def lines_from_chars(page, line_tol=5, word_tol=None):
    """
    Group page.chars into lines; return list of line dicts with
    text, bbox, font_size, style, spacing metadata, and per-word font info.
    """
    chars = sorted(
        page.chars,
        key=lambda c: (round(c.get("top", 0), 1), round(c.get("x0", 0), 1))
    )
    if not chars:
        return []
    
 # Calculate adaptive word tolerance if not provided
    if word_tol is None:
        font_sizes = [c.get("size", 12) for c in chars if c.get("size")]
        avg_font_size = statistics.median(font_sizes) if font_sizes else 12.0
        word_tol = avg_font_size * 0.4  # 40% of font size for word separation
        


    # --- group chars into lines
    lines = []
    current = [chars[0]]
    for ch in chars[1:]:
        if abs(ch.get("top", 0) - current[0].get("top", 0)) < line_tol:
            current.append(ch)
        else:
            lines.append(current)
            current = [ch]
    if current:
        lines.append(current)

    # --- build line objects
    line_objs = []
    prev_bottom = None
    for idx, ln in enumerate(lines):
        # Calculate line-specific word tolerance
        line_font_sizes = [c.get("size", 12) for c in ln if c.get("size")]
        line_avg_font = statistics.median(line_font_sizes) if line_font_sizes else 12.0
        line_word_tol = line_avg_font * 0.4  # Per-line adaptive tolerance

        # group chars into words within the line
        words = []
        current_word = [ln[0]]
        for ch in ln[1:]:
            prev = current_word[-1]
            gap = abs(ch.get("x0", 0) - prev.get("x1", 0))
            
            # Debug problematic gaps
            # if gap > line_word_tol:
            #     print(f"[DEBUG [PROBLIMATIC]]")
            #     print(f"[DEBUG] Word break: '{prev.get('text', '')}'->'{ch.get('text', '')}' gap={gap:.2f} tol={line_word_tol:.2f}")
            
            if gap > line_word_tol:
                words.append(current_word)
                current_word = [ch]
            else:
                current_word.append(ch)
        if current_word:
            words.append(current_word)

        word_objs = []
        for w in words:
            text = "".join(c.get("text", "") for c in w).strip()
            # print(f"Word: '{text}' | Length: {len(w)} | Chars: {[c.get('text', '') for c in w]}")
            if not text:
                continue
            l = min(c.get("x0", 0) for c in w)
            t = min(c.get("top", 0) for c in w)
            r = max(c.get("x1", 0) for c in w)
            b = max(c.get("bottom", 0) for c in w)

            sizes = [float(c.get("size", 0)) for c in w if c.get("size") is not None]
            font_size = round(statistics.median(sizes), 2) if sizes else None

            fonts = [c.get("fontname", "") for c in w]
            bold = any("Bold" in f for f in fonts)
            italic = any("Italic" in f or "Oblique" in f for f in fonts)

            word_objs.append({
                "text": text,
                "box": {"l": l, "t": t, "r": r, "b": b},
                "font_size": font_size,
                "bold": bold,
                "italic": italic,
            })

        if not word_objs:
            continue

        l = min(w["box"]["l"] for w in word_objs)
        t = min(w["box"]["t"] for w in word_objs)
        r = max(w["box"]["r"] for w in word_objs)
        b = max(w["box"]["b"] for w in word_objs)

        # spacing metadata
        line_breaks_before = 0
        if prev_bottom is not None and (t - prev_bottom) > line_tol:
            line_breaks_before = 1
        prev_bottom = b

        line_objs.append({
            "id": f"ln-{idx}",
            "type": "text",
            "text": " ".join(w["text"] for w in word_objs),
            "box": {"l": l, "t": t, "r": r, "b": b},
            "indent": l,
            "line_breaks_before": line_breaks_before,
            "line_breaks_after": 0,  # to be filled later
            "words": word_objs,
        })


    # --- fill line_breaks_after
    for i in range(len(line_objs) - 1):
        gap = line_objs[i+1]["box"]["t"] - line_objs[i]["box"]["b"]
        if gap > line_tol:
            line_objs[i]["line_breaks_after"] = 1

    return line_objs




def extract_tables_with_bbox(page):
    """
    Use page.find_tables() to get table objects and their bbox.
    Returns list of dicts: { type: 'table', 'table': rows, 'box': {l,t,r,b} }
    """
    tables = []
    found = page.find_tables()
    for t in found:
        bbox = getattr(t, "bbox", None) or getattr(t, "_bbox", None)
        if bbox and len(bbox) == 4:
            l, ttop, r, btm = bbox
        else:
            # fallback: compute bbox from extracted table rows if possible, else skip
            rows = t.extract()
            if rows:
                # try to find words in table rows to estimate bbox (best-effort)
                # fallback to whole page if can't compute
                try:
                    # collect text tokens, find their bounding boxes via page.extract_words
                    words = page.extract_words()
                    # naive fallback -> whole page dims
                    l, ttop, r, btm = 0, 0, page.width, page.height
                except Exception:
                    l, ttop, r, btm = 0, 0, page.width, page.height
            else:
                l, ttop, r, btm = 0, 0, page.width, page.height

        table_rows = t.extract()
        tables.append({
            "type": "table",
            "table": table_rows,
            "box": {"l": l, "t": ttop, "r": r, "b": btm},
        })
    return tables


def line_intersects_bbox(line, bbox, margin=1.0):
    """
    Return True if line's vertical midpoint is inside bbox vertically and horizontally overlaps.
    margin: small tolerance
    """
    line_mid = (line["box"]["t"] + line["box"]["b"]) / 2.0
    tb_top, tb_bottom = bbox["t"] - margin, bbox["b"] + margin
    horiz_overlap = not (line["box"]["r"] < bbox["l"] or line["box"]["l"] > bbox["r"])
    return (tb_top <= line_mid <= tb_bottom) and horiz_overlap

# --- Extract images using PyMuPDF ---
def extract_images_with_bbox_pymupdf(file_bytes, page_number):
    # Uses xref placement rects to get true positions of images on the page


    images = []
    with fitz.open(stream=file_bytes, filetype="pdf") as doc:
        page = doc[page_number]

        # Enumerate all image xrefs used on this page
        xref_rows = page.get_images(full=True)  # [(xref, smask, w, h, bpc, cs, name, ...), ...]
        if not xref_rows:
            # print(f"[DEBUG] Page {page_number+1}: no image xrefs")
            return images

        for row in xref_rows:
            xref = row[0]
            rects = page.get_image_rects(xref)  # all placements (may be multiple)
            if not rects:
                # No visible placement for this xref on this page
                continue

            # Build pixmap once per xref
            try:
                pix = fitz.Pixmap(doc, xref)
                if pix.n > 4:  # convert CMYK/others to RGB
                    pix = fitz.Pixmap(fitz.csRGB, pix)
                img_b64 = base64.b64encode(pix.tobytes("png")).decode("utf-8")
            except Exception as e:
                print(f"[WARN] xref={xref} pixmap failed: {e}")
                continue

            for rect in rects:
                l, t, r, b = float(rect.x0), float(rect.y0), float(rect.x1), float(rect.y1)
                images.append({
                    "type": "image",
                    "subtype": "embedded",
                    "box": {"l": l, "t": t, "r": r, "b": b},
                    "page": page_number + 1,
                    "image_b64": img_b64,
                })

    # print(f"[DEBUG] Page {page_number+1}: Found {len(images)} images (from xref rects)")
    return images


    # # --- Method 2: Embedded images (from resources, may lack bbox)
    # for img in page.get_images(full=True):
    #     xref = img[0]
    #     try:
    #         pix = fitz.Pixmap(doc, xref)
    #         if pix.n > 4:
    #             pix = fitz.Pixmap(fitz.csRGB, pix)
    #         img_b64 = base64.b64encode(pix.tobytes("png")).decode("utf-8")
    #         images.append({
    #             "type": "image",
    #             "subtype": "embedded",
    #             # fallback bbox = full page (UI can still box it)
    #             "box": {"l": 0, "t": 0, "r": page.rect.width, "b": page.rect.height},
    #             "page": page_number + 1,
    #             "image_b64": img_b64,
    #         })
    #     except Exception as e:
    #         print(f"[WARN] Embedded image failed: {e}")
    #         continue

    # print(f"[DEBUG] Page {page_number+1}: Found {len(images)} images "
    #       f"(subtypes: {[im.get('subtype', im['type']) for im in images]})")

    # return images

def assemble_elements(file_bytes, page, page_number):
    """
    Build ordered elements for the page:
    - get text lines (with font/style/spacing metadata)
    - get tables (with bbox)
    - get images (with bbox/base64)
    - remove lines that overlap table bboxes
    - combine into one list sorted by vertical position
    """
    text_lines = lines_from_chars(page)  # enriched with style + spacing + word-level info
    tables = extract_tables_with_bbox(page)
    images = extract_images_with_bbox_pymupdf(file_bytes, page_number)
    
    # --- Filter out text lines that overlap with any table bbox
    filtered_lines = []
    for ln in text_lines:
        in_any_table = any(line_intersects_bbox(ln, tb["box"]) for tb in tables)
        if not in_any_table:
            filtered_lines.append(ln)

    # --- Merge all elements into a unified list
    elements = []
    for ln in filtered_lines:
        elements.append({
            **ln,  # contains line-level text, box, spacing, and word-level list
            "page": page_number + 1,
            "top": ln["box"]["t"],
        })
    for tb in tables:
        elements.append({
            **tb,
            "page": page_number + 1,
            "top": tb["box"]["t"],
        })
    for im in images:
        elements.append({
            **im,
            "page": page_number + 1,
            "top": im["box"]["t"],
        })

    # --- Sort by top coordinate, fallback to left (chronological order)
    elements.sort(key=lambda e: (e["top"], e["box"].get("l", 0)))

    return elements

# def extract_images_with_bbox(page):
#     """
#     Extract images with their bounding boxes.
#     pdfplumber gives page.images as list of dicts.
#     We'll standardize to {type: 'image', box: {...}, attrs: {...}}
#     """
#     images = []
#     for im in page.images:
#         l = im.get("x0", 0)
#         t = im.get("top", 0)
#         r = im.get("x1", 0)
#         b = im.get("bottom", 0)
#         images.append({
#             "type": "image",
#             "box": {"l": l, "t": t, "r": r, "b": b},
#             "attrs": {
#                 "width": r - l,
#                 "height": b - t,
#                 "name": im.get("name"),
#                 "stream": im.get("stream"),
#                 "page_number": page.page_number
#             }
#         })
    # return images



def build_simplified_view_from_elements(elements, gap_multiplier=1.5):
    """
    Build a simplified string preserving structure:
    - Preserve explicit line breaks (line_breaks_before/after) from extraction
    - Fallback to gap-based blank lines when explicit counts aren't present
    - Include a page header once per page
    - Place images inline at their positions with bbox info
    - Use inline markers for font size, bold, italic
    """
    lines_out = []

    # Group elements by page
    pages = {}
    for el in elements:
        page_no = el.get("page", 1)
        pages.setdefault(page_no, []).append(el)

    for page_no in sorted(pages.keys()):
        page_elems = pages[page_no]
        # Sort by visual order
        page_elems.sort(key=lambda e: (e.get("top", e["box"]["t"]), e["box"].get("l", 0)))

        # Median line height per page (gap fallback)
        heights = [
            (el["box"]["b"] - el["box"]["t"])
            for el in page_elems
            if el.get("type") == "text" and "box" in el
        ]
        median_height = statistics.median(heights) if heights else 12.0
        threshold = median_height * gap_multiplier

        # Page header (once)
        lines_out.append(f"[PAGE={page_no}]")

        prev_bottom = None
        active_size = None  # track active font size block

        for el in page_elems:
            top = el["box"]["t"]
            bottom = el["box"]["b"]

            # Explicit breaks BEFORE, else gap fallback
            lb_before = int(el.get("line_breaks_before", 0) or 0)
            if lb_before > 0:
                lines_out.extend([""] * lb_before)
            else:
                if prev_bottom is not None:
                    gap = top - prev_bottom
                    if gap > threshold:
                        lines_out.append("")

            if el["type"] == "text":
                words_out = []

                # Compute line font size (median of words)
                word_sizes = [w.get("font_size") for w in el.get("words", []) if w.get("font_size")]
                line_size = statistics.median(word_sizes) if word_sizes else None

                # Emit size tag when size changes
                if line_size and line_size != active_size:
                    if active_size:
                        words_out.append("</s>")
                    words_out.append(f"<s={int(line_size)}>")
                    active_size = line_size

                # Render words with style markers
                for w in el.get("words", []):
                    text = w.get("text", "")
                    bold = w.get("bold", False)
                    italic = w.get("italic", False)

                    if bold and italic:
                        words_out.append(f"*_ {text} _*")
                    elif bold:
                        words_out.append(f"*{text}*")
                    elif italic:
                        words_out.append(f"_{text}_")
                    else:
                        words_out.append(text)

                # Do not strip to preserve trailing spaces if present
                line_str = " ".join(words_out)
                lines_out.append(line_str)
                prev_bottom = bottom

            elif el["type"] == "table":
                lines_out.append("[TABLE]")
                for row in el.get("table", []):
                    lines_out.append(" | ".join(str(cell) for cell in row))
                lines_out.append("[/TABLE]")
                prev_bottom = bottom

            elif el["type"] == "image":
                bx = el.get("box", {})
                lines_out.append(
                    f"[IMAGE page={page_no} l={bx.get('l', 0):.1f} t={bx.get('t', 0):.1f} "
                    f"r={bx.get('r', 0):.1f} b={bx.get('b', 0):.1f}]"
                )
                prev_bottom = bottom

            # Explicit breaks AFTER
            lb_after = int(el.get("line_breaks_after", 0) or 0)
            if lb_after > 0:
                lines_out.extend([""] * lb_after)

        # Close active size at end of page
        if active_size:
            lines_out.append("</s>")
            active_size = None

        # Page separator
        lines_out.append("")

    # Trim trailing blanks
    while lines_out and lines_out[-1] == "":
        lines_out.pop()

    return "\n".join(lines_out)

# --- STEP 3: Endpoint ---
@app.route('/parse-pdf', methods=['POST'])
def parse_pdf():
    if 'file' not in request.files:
        return jsonify({"error": "No file part"}), 400

    file = request.files['file']
    if not file.filename or not file.filename.lower().endswith('.pdf'):
        return jsonify({"error": "File is not a PDF"}), 400

    try:
        file_bytes = file.read()
        structured = []

        with pdfplumber.open(io.BytesIO(file_bytes)) as pdf:
            for i, page in enumerate(pdf.pages):
                page_elems = assemble_elements(file_bytes, page, i)  # ✅ pass both args
                                # annotate with page number and page dims
                for el in page_elems:
                    el["page"] = i + 1
                    el["page_width"] = page.width
                    el["page_height"] = page.height
                structured.extend(page_elems)

        simplified = build_simplified_view_from_elements(structured)
        
        with open("structured_output_v2.json", "w") as f:
            json.dump(structured, f, indent=2)

        # Debug preview
        print("\n[DEBUG] Simplified view (preview):\n")
        print(simplified[:5000])
    
        # Collect images from structured
        # images = [el for el in structured if el.get("type") == "image"]
        # import base64

        # for img in images:
        #     print(f"[IMAGE] page={img.get('page')}, box={img.get('box')}, subtype={img.get('subtype')}")
        #     if "image_b64" in img:
        #         print(f"Base64 preview: {img['image_b64'][:80]}...")  # Print first 80 chars for preview

        return jsonify({
            "simplified": simplified,
            "structured": structured
        }), 200  # ✅ explicit success code

    except Exception as e:
        import traceback
        # print("[ERROR]", traceback.format_exc())  # ✅ print full stacktrace for debugging
        return jsonify({"error": f"Internal server error: {str(e)}"}), 500


def _normalize(s: str) -> str:
    return re.sub(r"\s+", " ", (s or "").strip())

def _anchor_chunks_to_pdf(result_chunks, structured, image_bindings, source_filename):
    """
    Anchor AI result chunks back to PDF coordinates by matching text content.
    Calculate proper bounding boxes for each chunk based on constituent lines.
    Returns the modified chunks with anchoring metadata.
    """
    
    # Build searchable list of text lines from structured data
    pdf_lines = _pdf_lines_for_match(structured)
    
    for chunk in result_chunks:
        chunk_text = chunk.get("text", "")
        if not chunk_text.strip():
            continue
            
        # Split chunk text into individual lines
        chunk_lines = [line.strip() for line in chunk_text.split('\n') if line.strip()]
        # Save the anchored result
        with open("chunk_lines.json_V1.json", "w") as f:
            json.dump(chunk_lines, f, indent=2)

        
        
        # Find matching lines in structured output
        matched_lines = []
        start_idx = 0
        
        for chunk_line in chunk_lines:
            match_result = _match_chunk_to_lines(chunk_line, pdf_lines, start_idx)
            if match_result:
                matched_idx, matched_line_list = match_result  # Now returns list of lines
                matched_lines.extend(matched_line_list)  # Add all matched lines
                start_idx = matched_idx + len(matched_line_list)  # Skip past all matched lines
                print(f"[DEBUG] Matched chunk line '{chunk_line[:30]}...' to {len(matched_line_list)} PDF lines")
            else:
                print(f"[WARN] Could not match chunk line: '{chunk_line[:50]}...'")
        
        # Calculate encompassing bounding box from matched lines
        if matched_lines:
            chunk_box = _calculate_chunk_box(matched_lines)
            
            # Add box and page info to chunk metadata
            if "metadata" not in chunk:
                chunk["metadata"] = {}
            
            chunk["metadata"]["box"] = chunk_box
            chunk["metadata"]["page"] = matched_lines[0].get("page", 1)
            chunk["metadata"]["source_file"] = source_filename
            chunk["metadata"]["line_count"] = len(matched_lines)
            chunk["metadata"]["anchored"] = True  # Flag to indicate successful anchoring
            
            print(f"[DEBUG] Anchored chunk: page={chunk['metadata']['page']}, "
                  f"lines={len(matched_lines)}, box={chunk_box}")
        else:
            # Mark as unanchored but still add metadata structure
            if "metadata" not in chunk:
                chunk["metadata"] = {}
            
            chunk["metadata"]["anchored"] = False
            chunk["metadata"]["source_file"] = source_filename
            print(f"[WARN] No lines matched for chunk: '{chunk_text[:50]}...'")
    
    return result_chunks  # Return the modified chunks

def _calculate_chunk_box(matched_lines):
    """
    Calculate bounding box that encompasses all matched lines.
    Returns box dict with l, t, r, b coordinates.
    """
    if not matched_lines:
        return {"l": 0, "t": 0, "r": 0, "b": 0}
    
    # Flatten the matched_lines list in case it contains nested lists
    flattened_lines = []
    for item in matched_lines:
        if isinstance(item, list):
            # If item is a list of lines (from multi-line matching)
            flattened_lines.extend(item)
        else:
            # If item is a single line object
            flattened_lines.append(item)

    # Get all line boxes
    line_boxes = []
    for line in flattened_lines:
        if isinstance(line, dict) and "box" in line and line["box"]:
            line_boxes.append(line["box"])
    
    if not line_boxes:
        return {"l": 0, "t": 0, "r": 0, "b": 0}
    
    # Calculate encompassing box
    # t: top of first line (smallest t value)
    top = min(box.get("t", 0) for box in line_boxes)
    
    # b: bottom of last line (largest b value) 
    bottom = max(box.get("b", 0) for box in line_boxes)
    
    # l: leftmost position (smallest l value)
    left = min(box.get("l", 0) for box in line_boxes)
    
    # r: rightmost position (largest r value)
    right = max(box.get("r", 0) for box in line_boxes)
    
    return {
        "l": left,
        "t": top, 
        "r": right,
        "b": bottom
    }

def _match_chunk_to_lines(chunk_text, pdf_lines, start_idx=0):
    """
    Enhanced matching with multi-line support that returns both index and full line objects.
    Combines consecutive lines when needed to match chunks that span multiple lines.
    Always returns (index, [list_of_lines]) for consistency.
    """
    normalized_chunk = _normalize(chunk_text)
    
    # First try single line matches
    for i in range(start_idx, len(pdf_lines)):
        line = pdf_lines[i]
        line_text = line.get("text", "")
        normalized_line = _normalize(line_text)
        
        # Exact match
        if normalized_chunk == normalized_line:
            return (i, [line])
        
        # Partial match (chunk text contained in line)
        if normalized_chunk in normalized_line:
            return (i, [line])
        
        # Fuzzy match for minor differences
        if len(normalized_chunk) > 10:  # Only for substantial text
            common_words = set(normalized_chunk.split()) & set(normalized_line.split())
            if len(common_words) >= len(normalized_chunk.split()) * 0.8:  # 80% word overlap
                return (i, [line])
    
    # If no single line match, try multi-line matching
    for i in range(start_idx, len(pdf_lines) - 1):  # -1 because we need at least 2 lines
        combined_lines = [pdf_lines[i]]
        combined_text_parts = [pdf_lines[i].get("text", "")]
        
        # Try combining with subsequent lines (up to 5 lines max)
        for j in range(i + 1, min(i + 6, len(pdf_lines))):
            next_line = pdf_lines[j]
            
            # Check if lines are on the same page and vertically close
            if (_lines_are_on_same_page(combined_lines[-1], next_line) and 
                _lines_are_vertically_close(combined_lines[-1], next_line)):
                
                combined_lines.append(next_line)
                combined_text_parts.append(next_line.get("text", ""))
                
                # Test if the combined text matches the chunk
                combined_text = " ".join(combined_text_parts)
                normalized_combined = _normalize(combined_text)
                
                # Exact match with combined lines
                if normalized_chunk == normalized_combined:
                    return (i, combined_lines)
                
                # Partial match (chunk contained in combined text)
                if normalized_chunk in normalized_combined:
                    return (i, combined_lines)
                
                # Fuzzy match with combined text
                if len(normalized_chunk) > 10:
                    chunk_words = set(normalized_chunk.split())
                    combined_words = set(normalized_combined.split())
                    common_words = chunk_words & combined_words
                    if len(common_words) >= len(chunk_words) * 0.8:
                        return (i, combined_lines)
            else:
                # Lines are too far apart, stop combining
                break
    
    return None

def _lines_are_on_same_page(line1, line2):
    """Check if two lines are on the same page"""
    return line1.get("page") == line2.get("page")

def _lines_are_vertically_close(line1, line2, threshold_multiplier=2.0):
    """
    Check if two lines are vertically close enough to be considered continuous.
    Uses a more generous threshold for multi-line matching.
    """
    try:
        line1_box = line1.get("box", {})
        line2_box = line2.get("box", {})
        
        line1_bottom = line1_box.get("b", 0)
        line2_top = line2_box.get("t", 0)
        
        # Calculate line heights
        line1_height = line1_box.get("b", 0) - line1_box.get("t", 0)
        line2_height = line2_box.get("b", 0) - line2_box.get("t", 0)
        avg_height = (line1_height + line2_height) / 2
        
        # Gap between lines
        gap = line2_top - line1_bottom
        
        # Lines are close if gap is less than 2x average line height (more generous)
        return gap < (avg_height * threshold_multiplier)
    except (KeyError, TypeError, ZeroDivisionError):
        return False
    
def _pdf_lines_for_match(structured):
    """
    Extract text lines from structured output, preserving line objects with metadata.
    """
    lines = []
    for element in structured:
        if element.get("type") == "text" and "text" in element:
            lines.append({
                "text": element["text"],
                "box": element.get("box", {}),
                "page": element.get("page", 1),
                "id": element.get("id", ""),
                "type": element.get("type", "text")
            })
        # Save the anchored result
        # with open("_pdf_lines_for_match_V1.json", "w") as f:
        #     json.dump(lines, f, indent=2)   
    return lines

@app.route('/test-anchoring', methods=['POST'])
def test_anchoring():
    """Test route to apply anchoring to existing output with real PDF data"""
    print("🧪 [DEBUG] /test-anchoring endpoint called!")
    
    if not request.is_json:
        return jsonify({"error": "Request must be JSON"}), 400
    
    data = request.get_json()
    simplified_view = data.get('simplified_view', '')
    structured = data.get('structured', [])
    source_filename = data.get('source_filename', 'unknown.pdf')  # Add this
    
    print(f"[DEBUG] Received structured data: {len(structured)} elements")
    print(f"[DEBUG] Source filename: {source_filename}")
    
    try:
        # Load your existing chunked output
        with open("sample_output.json", "r") as f:
            result = json.load(f)
        
        # print(f"[DEBUG] Loaded sample output with {len(result.get('chunks', []))} chunks")
        
        # Create empty image_bindings since you're not using OpenAI
        image_bindings = []
        
        # Apply anchoring with the real PDF structured data + filename
        anchored_chunks = _anchor_chunks_to_pdf(
            result.get("chunks", []), 
            structured, 
            image_bindings, 
            source_filename=source_filename
        )
        result["chunks"] = anchored_chunks
        
        # Add document-level metadata too
        result["document_metadata"] = {
            "source_file": source_filename,
            "processed_date": datetime.now().isoformat(),
            "total_chunks": len(anchored_chunks),
            "processing_version": "1.0",
            "anchored_chunks": sum(1 for chunk in anchored_chunks if chunk.get("metadata", {}).get("anchored", False)),
            "unanchored_chunks": sum(1 for chunk in anchored_chunks if not chunk.get("metadata", {}).get("anchored", False))
        }
        
        # Save the anchored result
        with open("anchored_output_V5.json", "w") as f:
            json.dump(result, f, indent=2)
        # print("[DEBUG] anchored_output.json created successfully")
        
        # print("\n[DEBUG] Anchored result (first chunk metadata):")
        # if anchored_chunks:
        #     print(json.dumps(anchored_chunks[0]["metadata"], indent=2))
        
        return jsonify(result), 200
        
    except FileNotFoundError:
        return jsonify({"error": "sample_output.json not found. Please ensure the file exists."}), 404
    except Exception as e:
        print(f"[ERROR] Error in test anchoring: {str(e)}")
        import traceback
        traceback.print_exc()
        return jsonify({"error": f"Internal server error: {str(e)}"}), 500

# Also add a simple route to just load and return your sample output:
@app.route('/load-sample', methods=['GET'])
def load_sample():
    """Load and return the sample output without anchoring"""
    try:
        with open("sample_output.json", "r") as f:
            result = json.load(f)
        return jsonify(result), 200
    except FileNotFoundError:
        return jsonify({"error": "sample_output.json not found"}), 404
    except Exception as e:
        return jsonify({"error": str(e)}), 500

# @app.route('/chunk-pdf', methods=['POST'])
# def chunk_pdf_content():
#     print("[DEBUG] Starting chunk_pdf_content function")

#     if not request.is_json:
#         print("[DEBUG] Request is not JSON")
#         return jsonify({"error": "Request must be JSON"}), 400
    
#     print("[DEBUG] Request is JSON, getting data...")
#     data = request.get_json()
#     simplified_view = data.get('simplified_view', '')
#     structured = data.get('structured', [])

#     print(f"[DEBUG] Data received - simplified_view length: {len(simplified_view)}, structured length: {len(structured)}")

#     # Collect images with payload
#     images = [el for el in structured if el.get("type") == "image" and el.get("image_b64")]
#     print(f"[DEBUG] Found {len(images)} images with base64 data")

#     # Optional debug
#     print(f"[DEBUG] /chunk-pdf: structured={len(structured)}, images(with b64)={len(images)}")

#     # --- Interleave text and images in the exact order of [IMAGE ...] markers ---
#     import re
#     image_pat = re.compile(r"\[IMAGE\s+page=(\d+)\s+l=([\d.]+)\s+t=([\d.]+)\s+r=([\d.]+)\s+b=([\d.]+)\]")

#     MAX_CHARS = 20000
#     MAX_IMAGES = 24
#     used_chars = 0
#     used_images = 0
#     contents = []
#     image_bindings = []

#     def push_text(txt: str):
#         nonlocal used_chars
#         if not txt:
#             return
#         remain = MAX_CHARS - used_chars
#         if remain <= 0:
#             return
#         chunk = txt[:remain]
#         contents.append({"type": "text", "text": chunk})
#         used_chars += len(chunk)

#     print("[DEBUG] About to process image markers...")

#     # Group available images by page
#     images_by_page = {}
#     for im in images:
#         p = im.get("page")
#         images_by_page.setdefault(p, []).append(im)

#     print(f"[DEBUG] Images grouped by page: {list(images_by_page.keys())}")

#     # Determine marker order per page (asc/desc by t) and sort images accordingly
#     # If markers decrease by t, use desc; else asc.
#     markers_by_page = {}
#     for m in image_pat.finditer(simplified_view):
#         p = int(m.group(1))
#         t = float(m.group(3))
#         markers_by_page.setdefault(p, []).append(t)

#     print(f"[DEBUG] Markers found on pages: {list(markers_by_page.keys())}")

#     def is_desc(ts):
#         # decide by majority of adjacent deltas
#         if len(ts) < 2:
#             return False
#         dec = sum(1 for i in range(1, len(ts)) if ts[i] < ts[i-1])
#         inc = sum(1 for i in range(1, len(ts)) if ts[i] > ts[i-1])
#         return dec > inc

#     for p, lst in images_by_page.items():
#         desc = is_desc(markers_by_page.get(p, []))
#         lst.sort(key=lambda e: e["box"]["t"], reverse=desc)

#     # Pointers per page to consume images in order
#     pointers = {p: 0 for p in images_by_page.keys()}

#     idx = 0
#     for m in image_pat.finditer(simplified_view):
#         start, end = m.span()
#         # text before the marker
#         push_text(simplified_view[idx:start])

#         page = int(m.group(1))

#         # Keep the marker text so structure remains visible to the model
#         push_text(simplified_view[start:end] + "\n")

#         # Attach next image for this page (by order)
#         if used_images < MAX_IMAGES and page in images_by_page:
#             pos = pointers.get(page, 0)
#             if pos < len(images_by_page[page]):
#                 im = images_by_page[page][pos]
#                 pointers[page] = pos + 1
#                 contents.append({
#                     "type": "image_url",
#                     "image_url": {"url": f"data:image/png;base64,{im['image_b64']}"}
#                 })
#                 image_bindings.append({"page": im.get("page"), "box": im.get("box")})
#                 used_images += 1

#         idx = end

#     # Trailing text after last marker (or whole text if no markers)
#     push_text(simplified_view[idx:])

#     # Debug
#     for p, lst in images_by_page.items():
#         print(f"[DEBUG] Page {p}: markers_used={pointers.get(p,0)} of {len(lst)} images")
#     print(f"[DEBUG] Interleaved -> text_chars={used_chars}, images_attached={used_images}")


#     # Messages array
#     messages = [
#         {
#             "role": "system",
#             "content": f"""You are a PDF content analyzer that outputs structured JSON.
#             Your task is to:
#             1. Analyze the input content (text and attached images).
#             2. Split it into logical chunks based on:
#                - Section boundaries
#                - Topic changes
#                - Visual formatting (headings, paragraphs, lists, tables, images)
#             3. Output a JSON object with the following schema:

#             {JSON_SCHEMA}

#             Formatting notes for the input you will receive:
#             - Inline markers in the text are **for your analysis only**. Do NOT include them in your final JSON output.
#             - Markers you may see:
#               *word* → bold
#               _word_ → italic
#               *_word_* → bold+italic
#               <s=XX> ... </s> → font size start/end
#             - These markers indicate formatting styles of the original document.
#             - Preserve the original text and line breaks exactly, but strip out these markers in your JSON output.
#             - For images, analyze the attached image content and provide `caption` and put it in text field + `context` in metadata.
#             - Always fill metadata fields: type, section, context (≤1 sentence), tags, continues, is_page_break, siblings, and page number.
#             """
#         },
#         {
#             "role": "user",
#             "content": contents if contents else [{"type": "text", "text": simplified_view[:MAX_CHARS]}]
#         }
#     ]

#     print(f"[DEBUG] Messages created. Content items: {len(contents)}")
#     print("[DEBUG] About to call GPT API...")



#     try:
#             # Call GPT-4o multimodal
#         response = client.chat.completions.create(
#             model="gpt-4o",
#             messages=messages,
#             response_format={ "type": "json_object" },
#             temperature=0.0
#         )

#         print("[DEBUG] GPT API call successful!")

#         print(f"\n[DEBUG] Raw GPT response content:")
#         print("=" * 50)
#         print(response.choices[0].message.content)
#         print("=" * 50)
        
#         result = json.loads(response.choices[0].message.content)

#         # Write sample output BEFORE any further processing
#         with open("sample_output.json", "w") as f:
#             json.dump(result, f, indent=2)
#         print("[DEBUG] sample_output.json created successfully")

#         # --- Map model chunks back to PDF positions (page + bbox) ---
#         anchored_chunks = _anchor_chunks_to_pdf(result.get("chunks", []), structured, image_bindings)
#         result["chunks"] = anchored_chunks
#         pprint(result)

#         # Debug log
#         print("\n[DEBUG] GPT Response:")
#         print("==================")
#         # print(json.dumps(result, indent=2))
#         print("==================\n")
#         return jsonify(result), 200
#     except json.JSONDecodeError as e:
#         print(f"\n[ERROR] Failed to parse JSON: {str(e)}")
#         print(f"Raw response: {response.choices[0].message.content}")
        
#         # Still try to save the raw response for debugging
#         try:
#             with open("raw_response.txt", "w") as f:
#                 f.write(response.choices[0].message.content)
#             print("[DEBUG] Saved raw response to raw_response.txt")
#         except Exception as save_err:
#             print(f"[ERROR] Could not save raw response: {save_err}")
            
#         return jsonify({"error": "Failed to parse model output as JSON"}), 500
#     except Exception as e:
#         print(f"\n[ERROR] Unexpected error: {str(e)}")
#         print(f"Error type: {type(e)}")
#         import traceback
#         traceback.print_exc()
#         return jsonify({"error": f"Internal server error: {str(e)}"}), 500


# You can also add a schema validator not a validator not sure yet
# Add date inside metadata later and the source file. 
JSON_SCHEMA = """{
  "chunks": [
    {
      "text": "string",
      "metadata": {
        "type": "heading|paragraph|list|table|image",
        "section": "string",
        "context": "string (maximum one sentence)",
        "tags": ["string"],
        "row_index": "integer (for tables only) or null",
        "continues": "boolean",
        "is_page_break": "boolean",
        "siblings": ["string"],  
        "page": "integer"
      }
    }
  ]
}"""

<<<<<<< HEAD
=======
# ...existing code...
>>>>>>> 867ed38b
if __name__ == '__main__':
    # Avoid Werkzeug reloader exit code 3 under debugpy
    app.run(host="127.0.0.1", port=5000, debug=True)
# ...existing code...<|MERGE_RESOLUTION|>--- conflicted
+++ resolved
@@ -1060,11 +1060,7 @@
   ]
 }"""
 
-<<<<<<< HEAD
-=======
-# ...existing code...
->>>>>>> 867ed38b
+
+
 if __name__ == '__main__':
-    # Avoid Werkzeug reloader exit code 3 under debugpy
-    app.run(host="127.0.0.1", port=5000, debug=True)
-# ...existing code...+    app.run(debug=True)